import os
import shutil
import numpy as np
import matplotlib.pyplot as plt
import json
from pathlib import Path
from scipy import stats, optimize
from functools import partial
import csv
import matplotlib as mpl
from sklearn.cluster import KMeans

linewidth = 5.59164

mpl.rcParams.update({
    "text.usetex": True,
    "font.family": "Computer Modern Roman",  # Or 'sans-serif', 'Computer Modern Roman', etc.
    "font.size": 12,         # Match LaTeX document font size
    "axes.titlesize": 12,
    "axes.labelsize": 12,
    "xtick.labelsize": 12,
    "ytick.labelsize": 12,
    "legend.fontsize": 12,
    "figure.titlesize": 12
})

def velocity_fit(tau_ext, tau_crit, beta, a):
    v_res = np.empty(len(tau_ext))
    for n,tau in enumerate(tau_ext):
        if tau > tau_crit:
            v_res[n] = a*(tau - tau_crit)**beta
        elif tau < tau_crit:
            v_res[n] = 0
    return v_res


def getWindow(tauExt_np, vCm_np, initial_t_c_arvaus, window_width=10):
    """
    Performs a window search on tauExt and vCm to find the critical force.
    """
    refined_t_c = initial_t_c_arvaus
    window_bounds = None  # Will store (tau_window[0], tau_window[-1]) if a window is found
    array_bounds = None

    if len(tauExt_np) >= window_width and np.any(vCm_np > 1e-9): # 1e-9 is a small number to check for non-zero velocity
        max_v = np.max(vCm_np)
        if max_v <= 1e-9:
            transition_threshold = 1e-6 # Default absolute minimum
        else:
            transition_threshold = max(1e-6, 0.001 * max_v)

        found_suitable_window = False
        for i in range(len(tauExt_np) - window_width + 1):
            tau_window = tauExt_np[i : i + window_width]
            v_window = vCm_np[i : i + window_width]

            if v_window[0] < transition_threshold and v_window[-1] > transition_threshold:
                for k_in_window in range(window_width):
                    if v_window[k_in_window] > transition_threshold:
                        refined_t_c = tau_window[k_in_window]
                        window_bounds = (tau_window[0], tau_window[-1])
                        array_bounds = (i, i + window_width)
                        found_suitable_window = True
                        break 
                if found_suitable_window:
                    break
            
    return refined_t_c, window_bounds, array_bounds

def make_a_closeup_plot(x_closeup, y_closeup, save_path : Path, truncated_key, refined_t_c, seed):

    # if truncated_key == "4.328761":
    #     print("saatana vittusaatana")
    
    fit_params, pcov = optimize.curve_fit(velocity_fit, x_closeup, y_closeup, p0=[refined_t_c*1.02,   # tau_c
                                                            0.5,          # beta
                                                            0.9           # A
                                                            ], bounds=(
                                                                [0, 0.3, 0],
                                                                [max(x_closeup), 0.6, np.inf]
                                                            ), maxfev=3000)
    t_c, beta, a = fit_params

    deltaTau = (max(x_closeup) - min(x_closeup))/len(x_closeup)
    
    # Calculate mean squared error for the fit
    v_fit = velocity_fit(x_closeup, *fit_params)
    mse = np.mean((y_closeup - v_fit)**2)

    xnew_closeup = np.linspace(min(x_closeup), max(x_closeup), 100)
    ynew_closeup = velocity_fit(xnew_closeup, *fit_params)

    xnew_closeup = (xnew_closeup - t_c)/t_c
    x_closeup = (x_closeup - t_c)/t_c

    plt.clf()
    plt.figure(figsize=(linewidth/2,linewidth/2))

    plt.scatter(x_closeup,y_closeup, marker='o', s=10, facecolors='none', edgecolors='red', label="Data")
    plt.plot(xnew_closeup, ynew_closeup)

    plt.title(f"Depinning $\\tau_{{c}} = $ {t_c:.3f}, A={a:.3f}, $\\beta$ = {beta:.3f}, seed = {seed}")
    plt.xlabel("$( \\tau_{{ext}} - \\tau_{{c}} )/\\tau_{{ext}}$")
    plt.ylabel("$v_{{cm}}$")
    plt.legend()

    closeup_save_path_ = save_path.parent.joinpath(f"closeups/noise-{truncated_key}/normalized-depinning-closeup-{seed}.png")
    closeup_save_path_.parent.mkdir(exist_ok=True, parents=True)
    plt.savefig(closeup_save_path_)
    plt.tight_layout()
    plt.close()

    return fit_params

def normalizedDepinnings(depinning_path : Path, plot_save_folder : Path, data_save_path : Path, json_save_path : Path, optimized=False, seed_count = 10):
    """
    Make normalized velocity-tau_ext plots for partial and perfect dislocations. Also 
    save the tau_c values for each noise in a json file. The veclocities are normalized
    with v = (tau_ext - tau_c)/tau_ext. The tau_c values are calculated by fitting the
    function v = A*(tau_ext - tau_c)^beta to the data.
    """

    # Make such plots for a single dislocation first
    # Collect all values of tau_c

    tau_c = dict()
    fit_errors = dict()
    delta_tau_values = dict()
    beta_values = dict()
    prefactor_values = dict()

    # Collect all datapoints for binning
    data_perfect = dict()

    # Prepare to save all fit data to a csv file
    tau_c_csv = list()

    for n,noise_path in enumerate(depinning_path.iterdir()):
        if not noise_path.is_dir():
            continue

        # if not n % 10 == 0:
        #     continue
        
        noise = noise_path.name.split("-")[1]

        truncated_key = str(f"{float(noise):.6f}") # Using 6 decimal places, minimum to distinguish values from np.logspace(-3,3,100) would be 4

        if truncated_key not in tau_c:
            tau_c[truncated_key] = list()
        if truncated_key not in fit_errors:
            fit_errors[truncated_key] = list()
        if truncated_key not in data_perfect:
            data_perfect[truncated_key] = list()
        if truncated_key not in delta_tau_values:
            delta_tau_values[truncated_key] = list()
        if truncated_key not in beta_values:
            beta_values[truncated_key] = list()
        if truncated_key not in prefactor_values:
            prefactor_values[truncated_key] = list()

        for fpath in noise_path.iterdir():
            try:
                with open(fpath, "r") as fp:
                    depinning = json.load(fp)
            except Exception as e:
                print(f"Failed to load file {fpath} with exception {e}")
            tauExt = depinning["stresses"]
            vCm = np.array(depinning["v_rel"])*10 # Multiply by ten to account for 0.1s dt between dislocation 
            seed = depinning["seed"]

            t_c_arvaus = (max(tauExt) - min(tauExt))/2
            deltaTau = (max(tauExt) - min(tauExt)) / len(tauExt)

            bounds = None
            tauCrit, beta, a = None, None, None

            xnew_closeup = np.array([])
            ynew_closeup = np.array([])
            
            xnew_all = np.array([])
            ynew_all = np.array([])

            if float(noise) > 0.1:
                bounds = None
                tauCrit, beta, a = None, None, None

                refined_t_c, _, bounds = getWindow(np.array(tauExt), np.array(vCm), t_c_arvaus)
                print(f"bounds {bounds} and refined_t_c = {refined_t_c}")

                start_ = bounds[0] + 4
                end_ = bounds[1] + 6

                x_closeup = tauExt[start_:end_]
                y_closeup = vCm[start_:end_]

                tauCrit, beta, a = make_a_closeup_plot(x_closeup, y_closeup, plot_save_folder, truncated_key, refined_t_c, seed)

                xnew_closeup = np.linspace(min(x_closeup), max(x_closeup), 100)
                ynew_closeup = velocity_fit(xnew_closeup, tauCrit, beta, a)

                xnew_closeup = (xnew_closeup - tauCrit)/tauCrit

                # Calculate mean squared error for the fit
                v_fit =velocity_fit(x_closeup, tauCrit, beta, a)
                mse = np.mean((v_fit - y_closeup)**2)
            else:
                bounds = None
                tauCrit, beta, a = None, None, None

                fit_params, pcov = optimize.curve_fit(velocity_fit, tauExt, vCm, p0=[t_c_arvaus,   # tau_c
                                                                            0.7,          # beta
                                                                            0.9           # A
                                                                            ], bounds=(0, [ max(tauExt), 2, 2 ]), maxfev=10000)
                # Calculate mean squared error for the fit
                v_fit = velocity_fit(tauExt, *fit_params)
                mse = np.mean((vCm - v_fit)**2)

                xnew_all = np.linspace(min(tauExt), max(tauExt), 100)
                ynew_all = velocity_fit(xnew_all, *fit_params)

                tauCrit, beta, a = fit_params
                xnew_all = (xnew_all - tauCrit)/tauCrit

            x_all = (tauExt - tauCrit)/tauCrit
            y_all = vCm

            # Save the critical force, mse and delta tau to dicts for later use
            tau_c[truncated_key].append(tauCrit)
            beta_values[truncated_key].append(beta)
            prefactor_values[truncated_key].append(a)
            fit_errors[truncated_key].append(mse)
            delta_tau_values[truncated_key].append(deltaTau)

            # Scale the original data
            filtered_raw = [(t, v) for t, v in zip(x_all, y_all) if not (np.isnan(t) or np.isinf(t) or np.isnan(v) or np.isinf(v))]
            data_perfect[truncated_key] += filtered_raw

            plt.clf()
            plt.figure(figsize=(linewidth/2,linewidth/2))

            plt.scatter(x_all,y_all, marker='o', s=10, facecolors='none', edgecolors='red', label="Data")

            if xnew_closeup.size != 0:
                plt.plot(xnew_closeup, ynew_closeup)
            
            if xnew_all.size != 0:
                plt.plot(xnew_all, ynew_all)

            # plt.title(f"Depinning $\\tau_{{c}} = $ {tauCrit:.3f}, A={a:.3f}, $\\beta$ = {beta:.3f}, seed = {seed}")
            plt.xlabel("$( \\tau_{{ext}} - \\tau_{{c}} )/\\tau_{{ext}}$")
            plt.ylabel("$v_{{cm}}$")
            # plt.legend()
            plt.tight_layout()

            p = plot_save_folder.joinpath(f"noise-{truncated_key}")
            p.mkdir(exist_ok=True, parents=True)
            plt.savefig(p.joinpath(f"normalized-depinning-{seed}.pdf"))
            plt.close()
    
    k = 10  # This should equal the no of realizations of noise in the data

    tau_c_csv.clear()

    for truncated_key in tau_c.keys():
        current_tau_crits = list(tau_c.get(truncated_key, []))
        current_fit_errors = list(fit_errors.get(truncated_key, []))
        current_delta_taus = list(delta_tau_values.get(truncated_key, []))
        current_beta_vals = list(beta_values.get(truncated_key, []))
        current_prefcator_vals = list(prefactor_values.get(truncated_key, []))

        if len(current_tau_crits) < k:
            current_tau_crits.extend([None] * (k - len(current_tau_crits)))
        elif len(current_tau_crits) > k:
            current_tau_crits = current_tau_crits[:k]

        if len(current_fit_errors) < k:
            current_fit_errors.extend([None] * (k - len(current_fit_errors)))
        elif len(current_fit_errors) > k:
            current_fit_errors = current_fit_errors[:k]
        
        if len(current_delta_taus) < k:
            current_delta_taus.extend([None] * (k - len(current_delta_taus)))
        elif len(current_delta_taus) > k:
            current_delta_taus = current_delta_taus[:k]

        if len(current_beta_vals) < k:
            current_beta_vals.extend([None] * (k - len(current_beta_vals)))
        elif len(current_beta_vals) > k:
            current_beta_vals = current_beta_vals[:k]

        if len(current_prefcator_vals) < k:
            current_prefcator_vals.extend([None] * (k - len(current_prefcator_vals)))
        elif len(current_prefcator_vals) > k:
            current_prefcator_vals = current_prefcator_vals[:k]

        compiled_row = [truncated_key] + current_tau_crits + current_fit_errors + current_delta_taus + current_beta_vals + current_prefcator_vals
        tau_c_csv.append(compiled_row)

    tau_c_csv.sort(key=lambda row: float(row[0]))

    data_save_path.parent.mkdir(exist_ok=True, parents=True)
    with open(data_save_path, "w") as fp:
        writer = csv.writer(fp)
        # Write header
        header = ["noise"] + [f"tau_c_{i+1}" for i in range(k)] + [f"mse_{i+1}" for i in range(k)]  + [f"d_tau_{i+1}" for i in range(k)] + [f"beta_{i+1}" for i in range(k)] + [f"A_{i+1}" for i in range(k)]
        writer.writerow(header)
        # Write data rows
        writer.writerows(tau_c_csv)
    
    json_save_path.parent.mkdir(exist_ok=True, parents=True)
    with open(json_save_path, "w") as fp:
        json.dump(tau_c, fp)

    return data_perfect

def confidence_interval_lower(l, c_level):
    # Does not handle empy lists at all, assumes normal distribution
    n = len(l)
    m,s = np.mean(l), np.std(l)/np.sqrt(n)
    c = stats.norm.interval(c_level, loc=m, scale=s)
    return c[0]

def confidence_interval_upper(l, c_level):
    # Does not handle empy lists at all, assumes normal distribution
    n = len(l)
    m,s = np.mean(l), np.std(l)/np.sqrt(n)
    c = stats.norm.interval(c_level, loc=m, scale=s)
    return c[1]

def makeOneBinnedPlot(x,y, ax, tau_c, color, label, bins=100, conf_level=0.9):
    bin_means, bin_edges, _ = stats.binned_statistic(x,y,statistic="mean", bins=bins)

    lower_confidence, _, _ = stats.binned_statistic(x,y,statistic=partial(confidence_interval_lower, c_level=conf_level), bins=bins)
    upper_confidence, _, _ = stats.binned_statistic(x,y,statistic=partial(confidence_interval_upper, c_level=conf_level), bins=bins)

    bin_counts, _, _ = stats.binned_statistic(x,y,statistic="count", bins=bins)

    # print(f'Total of {sum(bin_counts)} datapoints. The bins have {" ".join(bin_counts.astype(str))} points respectively.')

    ax.set_xlabel("$( \\tau_{{ext}} - \\tau_{{c}} )/\\tau_{{c}}$")
    ax.set_ylabel("$v_{{CM}}$")

    bin_width = (bin_edges[1] - bin_edges[0])
    bin_centers = bin_edges[1:] - bin_width/2

    # ax.scatter(x,y, marker='x', linewidths=0.2, color="grey")
    # plt.plot(bin_centers, lower_confidence, color="blue", label=f"${conf_level*100} \\%$ confidence")
    # plt.plot(bin_centers, upper_confidence, color="blue")

    print(f"Mean condfidence : {np.nanmean(upper_confidence - bin_means)}")


    if np.nanmean(upper_confidence - bin_means) < 0.5:
        ax.scatter(bin_centers, bin_means, marker="o", s=2, linewidth=0.5,
            label=label, color=color)
    else:
        ax.errorbar(bin_centers, bin_means, yerr=[bin_means - lower_confidence, upper_confidence - bin_means], color=color, fmt="s", ms=2, capsize=2,  linewidth=0.5, label=label)

def binning(data : dict, res_dir : Path, conf_level, bins=100): # non-partial and partial dislocation global data, respectively
    """
    Make binned depinning plots from the data. The data is binned and the mean and confidence intervals are calculated.

    Here dict is a dictionary containing all the normalized data for each noise level.
    """

    res_dir = Path(res_dir)

    with open(res_dir.joinpath("binning-data/tau_c_perfect.json"), "r") as fp:
        data_tau_perfect = json.load(fp)
    
    first_key = next(iter(data_tau_perfect.keys()))

    with open(res_dir.joinpath("binning-data/tau_c_partial.json"), "r") as fp:
        data_tau_partial = json.load(fp)
    
    figures = dict()

    for perfect_partial in data.keys():
        for noise in data[perfect_partial].keys():
            d = data[perfect_partial]
            x,y = zip(*d[noise])

            if not noise in figures.keys():
                figures[noise] = plt.subplots(figsize=(linewidth/2,linewidth/2))
            
                        
            if perfect_partial == "perfect_data":
                tau_c_perfect = sum(data_tau_perfect[noise])/len(data_tau_perfect[noise])

                fig, ax = figures[noise]
                makeOneBinnedPlot(x,y,ax, tau_c_perfect, color="blue", label="Perfect")
                figures[noise] = (fig, ax)
                
            elif perfect_partial == "partial_data":
                tau_c_partial = sum(data_tau_partial[noise])/len(data_tau_partial[noise])

                fig, ax = figures[noise]
                makeOneBinnedPlot(x,y,ax, tau_c_partial, color="red", label="Partial")
                figures[noise] = (fig, ax)

    for key in figures.keys():
        path_binning_combined = Path(res_dir).joinpath(f"binned-depinnings-combined/binned-depinning-noise-{key}-conf-{conf_level}.pdf")
        path_binning_combined.parent.mkdir(parents=True, exist_ok=True)

        fig, ax = figures[key]
        ax.legend(loc='lower right', handletextpad=0.1, borderpad=0.1)
        ax.grid(True)

        fig.tight_layout()
        fig.savefig(path_binning_combined)

    pass

def makeBetaPlot(ax, csv_path : Path, color, label):
    with open(csv_path, "r") as fp:
        header = fp.readline().strip().split(',')
        loaded = np.genfromtxt(fp, delimiter=',', skip_header=1)
        pass

    # partial dislocation

    noises = loaded[:,0]
    tau_c_means = np.nanmean(loaded[:,1:11], axis=1)
    tau_c_stds = np.nanstd(loaded[:,1:11], axis=1)
    tau_c_mses = np.nanmean(loaded[:, 11:21], axis=1)
    deltaTaus = np.nanmean(loaded[:, 21:31], axis=1)
    betas = np.nanmean(loaded[:, 31:41], axis=1)

    ax.scatter(noises, betas, marker="o", s=0.5, color=color, label=label)

    mask = betas < 0.75

    noises2 = noises[mask]
    betas2 = betas[mask]
    mean_beta2 = np.mean(betas2)

    ax.set_xlabel("$\\Delta R$")
    ax.set_ylabel("$\\beta$")

    x_mean = np.linspace(min(noises2), max(noises2), 10)
    ax.plot(x_mean, np.ones(len(x_mean))*mean_beta2, color=color, linestyle='--', linewidth=0.5 )

    # ax.set_title("$\\beta$ vs Noise")
    ax.set_xscale('log')
    ax.grid(True)

    return {"mean-beta":mean_beta2}

def makeAveragedDepnningPlots(dir_path, opt=False):
    print("Making averaged depinning plots.")
    partial_depinning_path = Path(dir_path).joinpath("partial-dislocation/depinning-dumps")
    perfect_depinning_path = Path(dir_path).joinpath("single-dislocation/depinning-dumps")

    if opt:
        partial_depinning_path = Path(dir_path).joinpath("partial-dislocation/optimal-depinning-dumps")
        perfect_depinning_path = Path(dir_path).joinpath("single-dislocation/optimal-depinning-dumps")
    
    if partial_depinning_path.exists():

        for noise_dir in partial_depinning_path.iterdir():
            if not noise_dir.is_dir():
                continue
            noise = noise_dir.name.split("-")[1]
            velocities = list()
            stresses = None
            seed = None
            for depining_file in noise_dir.iterdir():
                with open(depining_file, "r") as fp:
                    loaded = json.load(fp)
                    stresses = loaded["stresses"]
                    velocities.append(loaded["v_rel"])
                pass

            x = np.array(stresses)
            y = np.average(np.array(velocities), axis=0)

            plt.clf()
            plt.figure(figsize=(linewidth/2,linewidth/2))

            plt.scatter(x,y, marker="x")

            plt.title(f"Depinning noise = {noise}")
            plt.xlabel("$\\tau_{ext}$")
            plt.ylabel("$v_{CM}$")

            dest = Path(dir_path).joinpath(f"averaged-depinnings/partial/{float(noise)*1e3}-noise")
            dest.mkdir(parents=True, exist_ok=True)
            if opt:
                plt.savefig(dest.joinpath(f"depinning-noise-opt.png"))
            else:
                plt.savefig(dest.joinpath(f"depinning-noise.png"))
            pass
            plt.close()
    else:
        print("No partial depinning dumps")

    if perfect_depinning_path.exists():
        for noise_dir in perfect_depinning_path.iterdir():
            if not noise_dir.is_dir():
                continue

            noise = noise_dir.name.split("-")[1]
            velocities = list()
            stresses = None
            seed = None
            for depining_file in noise_dir.iterdir():
                with open(depining_file, "r") as fp:
                    loaded = json.load(fp)
                    stresses = loaded["stresses"]
                    velocities.append(loaded["v_rel"])
            pass

            x = np.array(stresses)
            y = np.average(np.array(velocities), axis=0)

            plt.clf()
            plt.figure(figsize=(linewidth/2,linewidth/2))

            plt.scatter(x,y, marker="x")

            plt.title(f"Depinning noise = {noise}")
            plt.xlabel("$\\tau_{ext}$")
            plt.ylabel("$v_{CM}$")

            dest = Path(dir_path).joinpath(f"averaged-depinnings/perfect/noise-{noise}")
            dest.mkdir(parents=True, exist_ok=True)
            if opt:
                plt.savefig(dest.joinpath(f"depinning-noise-opt.png"))
            else:
                plt.savefig(dest.joinpath(f"depinning-noise.png"))
            pass
            plt.close()
    else:
        print("No perfect depinning dumps")

def copy_all_files(from_path, to_path):
    # Get a list of all files and directories in the source directory
    items = os.listdir(from_path)

    # Iterate over the items
    for item in items:
        # Create the full path to the item in the source directory
        s = os.path.join(from_path, item)
        # Create the full path to the item in the destination directory
        d = os.path.join(to_path, item)
        
        # If the item is a directory, copy it recursively
        if os.path.isdir(s):
            shutil.copytree(s, d, dirs_exist_ok=True)
        # Otherwise, copy the file
        else:
            shutil.copy2(s, d)
    pass

def makeVelocityHistoryPlots(root_dir):
    for file in Path(root_dir).joinpath("velocties").iterdir():
        data = np.load(file)
        for tau_ext in data.files:
            # Make a velocity plot form data with v = data[tau_ext]
            v = data[tau_ext]
            print(v.shape)
            fig, ax = plt.subplots(figsize=(linewidth,linewidth/2))
            ax.plot(v)
            ax.set_title(f"Velocity history for tau_ext = {tau_ext}")
            ax.set_xlabel("Time")
            ax.set_ylabel("Velocity")
            save_path = Path(root_dir).joinpath(f"velocity-history-plots/{file.stem}")
            save_path.mkdir(exist_ok=True, parents=True)
            fig.savefig(save_path.joinpath(f"velocity-history-{float(tau_ext)*1e4:.2f}-1e-4.pdf"))
            plt.close(fig)

            pass
    pass

def vanha_maini():
    root = Path("/Volumes/contenttii/2025-06-08-merged-final")

    fig, ax = plt.subplots(figsize=(linewidth/2,linewidth/2))

    res_perfect = makeBetaPlot(ax, root.joinpath("noise-data/perfect-noises.csv"), color="blue", label="Perfect")
    res_partial = makeBetaPlot(ax, root.joinpath("noise-data/partial-noises.csv"), color="red", label="Partial")

    save_path = root.joinpath("beta-vs-noise.pdf")

    ax.legend()
    fig.tight_layout()

    # Add PDF metadata with notes using PdfPages
    from matplotlib.backends.backend_pdf import PdfPages
    notes = f"Beta vs noise plot. Generated on 2025-06-27. Toisen klusterin meanit on perfect {res_perfect['mean-beta']} and partial {res_partial['mean-beta']}"
    with PdfPages(save_path) as pdf:
        metadata = pdf.infodict()
        metadata["Title"] = "Beta vs Noise"
        metadata["Author"] = "velocityPlots.py script"
        metadata["Subject"] = "Depinning analysis"
        metadata["Keywords"] = "depinning, beta, noise, dislocation, matplotlib"
        metadata["Comments"] = notes
        pdf.savefig(fig)
    print(notes)

    shutil.copy2(save_path, "/Users/elmerheino/Documents/kandi-repo/figures")

if __name__ == "__main__":
<<<<<<< HEAD
    vanha_maini()
=======
    makeVelocityHistoryPlots("debug/partial-dislocation")
>>>>>>> 67af1efa
<|MERGE_RESOLUTION|>--- conflicted
+++ resolved
@@ -602,8 +602,4 @@
     shutil.copy2(save_path, "/Users/elmerheino/Documents/kandi-repo/figures")
 
 if __name__ == "__main__":
-<<<<<<< HEAD
-    vanha_maini()
-=======
-    makeVelocityHistoryPlots("debug/partial-dislocation")
->>>>>>> 67af1efa
+    makeVelocityHistoryPlots("debug/partial-dislocation")