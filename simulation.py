--- conflicted
+++ resolved
@@ -67,102 +67,11 @@
         tau_res = [ np.interp(y[x], x_points, self.stressField[x,0:self.bigN], period=self.bigN) for x in x_points ] #TODO: Tee intepolaatio ite
         return tau_res
 
-<<<<<<< HEAD
-        factor = (1/self.d0)*self.c_gamma*self.mu*(self.b_p**2)
-        numerator = ( np.average(y2) - np.average(y1) )*np.ones(self.bigN)
-        return factor*(1 + numerator/self.d0)
-
-    def force2(self, y1,y2):
-        #return np.average(y1-y2)*np.ones(bigN)
-        #return (c_gamma*mu*b_p**2/d)*(1-y1/d) # Vaid et Al B.10
-
-        factor = -(1/self.d0)*self.c_gamma*self.mu*(self.b_p**2)
-        numerator = ( np.average(y2 - y1) )*np.ones(self.bigN)
-        return factor*(1 + numerator/self.d0) # Term from Vaid et Al B.7
-
-    def secondDerivative(self, x):
-        x_hat = fft.fft(x)
-        k = fft.fftfreq(n=self.bigN, d=self.deltaL)*2*np.pi
-
-        d_x_hat = -x_hat*(k)**2
-
-        return fft.ifft(d_x_hat).real
-
-    def timestep(self, dt, y1,y2):
-        dy1 = ( 
-            self.cLT1*self.mu*(self.b_p**2)*self.secondDerivative(y1) # The gradient term # type: ignore
-            + self.b_p*self.tau(y1) # The random stress term
-            + self.force1(y1, y2) # Interaction force
-            + (self.smallB/2)*self.tau_ext()*np.ones(self.bigN) # The external stress term
-            ) * ( self.bigB/self.smallB )
-        dy2 = ( 
-            self.cLT2*self.mu*(self.b_p**2)*self.secondDerivative(y2) 
-            + self.b_p*self.tau(y2) 
-            + self.force2(y1, y2)
-            + (self.smallB/2)*self.tau_ext()*np.ones(self.bigN) ) * ( self.bigB/self.smallB )
-        
-        newY1 = (y1 + dy1*dt)
-        newY2 = (y2 + dy2*dt)
-
-        self.time_elapsed += dt    # Update how much time has elapsed by adding dt
-
-        return (newY1, newY2)
-
-
-    def run_simulation(self):
-        y10 = np.ones(self.bigN, dtype=float)*self.d0 # Make sure its bigger than y2 to being with, and also that they have the initial distance d
-        self.y1[0] = y10
-
-        y20 = np.zeros(self.bigN, dtype=float)
-        self.y2[0] = y20
-
-        for i in range(1,self.timesteps):
-            y1_previous = self.y1[i-1]
-            y2_previous = self.y2[i-1]
-
-            (y1_i, y2_i) = self.timestep(self.dt,y1_previous,y2_previous)
-            self.y1[i] = y1_i
-            self.y2[i] = y2_i
-        
-        self.has_simulation_been_run = True
-    
-    def run_further(self, new_time:int, new_dt:int = 0.05):
-        # Runs the simulation further in time with a new timestep if need be
-        # self.dt = new_dt
-        # TODO: Implement the possibility to change the timestep
-        raise Exception("Method does not work yet.")
-
-        self.time = self.time + new_time
-        new_timesteps = round(new_time/self.dt)
-
-        for i in range(self.timesteps,self.timesteps+new_timesteps):
-            y1_previous = self.y1[i-1]
-            y2_previous = self.y2[i-1]
-
-            y1_i = self.timestep(self.dt,y1_previous,y2_previous)
-            self.y1[i] = y1_i
-            self.y2[i] = y1_i
-        
-        self.timesteps += new_timesteps # Update the no. of timesteps so that getTValues will function properly
-
-        return 0
-        
-    def getLineProfiles(self):
-        if self.has_simulation_been_run:
-            return (self.y1, self.y2)
-        
-        print("Simulation has not been run yet.")
-        return (self.y1, self.y2) # Retuns empty lists
-    
-    def getAverageDistances(self):
-        return np.average(self.y1, axis=1) - np.average(self.y2, axis=1)
-=======
     def getParamsInLatex(self):
         return [
             f"N={self.bigN}", f"L={self.length}", f"t={self.time}",
             f"dt={self.dt}", f"\\Delta R = {self.deltaR}",
             f"\\tau_{{ext}} = {self.tauExt}", f"b_p = {self.b_p}"]
->>>>>>> 709f2e59
     
     def getTvalues(self):
         # Returns the times ealaped at each step
