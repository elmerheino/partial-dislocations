--- conflicted
+++ resolved
@@ -373,9 +373,6 @@
         return np.array(self.avg_stacking_fault_history).flatten()
     
     def getVCMhist(self):
-<<<<<<< HEAD
-        return np.array(self.avg_v_cm_history).flatten()
-=======
         return np.array(self.avg_v_cm_history).flatten()
     
     def getUniqueHash(self):
@@ -383,5 +380,4 @@
         params_str = np.array2string(params)  # Convert array to string
         hash_object = hashlib.sha256(params_str.encode())
         hex_dig = hash_object.hexdigest()
-        return hex_dig
->>>>>>> 67af1efa
+        return hex_dig