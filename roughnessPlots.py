--- conflicted
+++ resolved
@@ -18,16 +18,6 @@
     # for partial dislocations
 
     try:
-<<<<<<< HEAD
-        makePerfectRoughnessPlots(root_dir)
-    except FileNotFoundError:
-        print("No perfect roughness data skipping.")
-
-    try:
-        makePartialRoughnessPlots(root_dir)
-    except FileNotFoundError:
-        print("No partial roighness data skipping.")
-=======
         makePartialRoughnessPlots(root_dir)
     except FileNotFoundError:
         print("No partial roughness data skipping.")
@@ -36,7 +26,6 @@
         makePerfectRoughnessPlots(root_dir)
     except FileNotFoundError:
         print("No perfect roughness data skipping.")
->>>>>>> b8e939af
 
     try:
         analyzeRoughnessFitParamteters(root_dir)
@@ -486,17 +475,13 @@
     
     # Save the data to a file
     data = np.array(data)
-<<<<<<< HEAD
-    np.savez(Path(root_dir).joinpath("roughness_exponents.npz"), data=data, columns=["noise", "tauExt", "seed", "c", "zeta", "transitions"])
+    np.savez(Path(root_dir).joinpath("roughness_parameters_perfect.npz"), data=data, columns=["noise", "tauExt", "seed", "c", "zeta", "transitions", "correlation"])
 
     with open(Path(root_dir).joinpath("roughness_exponents.csv"), 'w', newline='') as csvfile:
         writer = csv.writer(csvfile, delimiter=';')
         writer.writerow(["noise", "tauExt", "seed", "c", "zeta", "transitions"])
         writer.writerows(data)
-=======
-    np.savez(Path(root_dir).joinpath("roughness_parameters_perfect.npz"), data=data, columns=["noise", "tauExt", "seed", "c", "zeta", "correlation"])
     np.savetxt(Path(root_dir).joinpath("roughness_parameters_perfect.csv"), data, delimiter=",", header="noise,tauExt,seed,c,zeta,correlation")
->>>>>>> b8e939af
 
 def makeZetaPlot(data, chosen_noise, root_dir):
     # Make a plot of the roughness exponent zeta as function of tauExt
@@ -592,12 +577,8 @@
     seed = data[:,2]
     c = data[:,3]
     zeta = data[:,4]
-<<<<<<< HEAD
-  
-=======
     correlation = data[:,5]
 
->>>>>>> b8e939af
     print(f"Noise: {min(noise)} - {max(noise)} count {len(set(noise))}")
     print(f"tauExt: {min(tauExt)} - {max(tauExt)}")
     print(f"Seed: {min(seed)} - {max(seed)}")
@@ -724,10 +705,4 @@
     pass
 
 if __name__ == "__main__":
-<<<<<<< HEAD
-    root_dir = Path("/Volumes/contenttii/2025-06-06-merged-final")
-    makeRoughnessExponentDataset(root_dir)
-    processExponentData(root_dir)
-=======
->>>>>>> b8e939af
     pass